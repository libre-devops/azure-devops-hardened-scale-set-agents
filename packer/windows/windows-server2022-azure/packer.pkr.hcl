<<<<<<< HEAD
packer {
  required_plugins {
    azure = {
      source  = "github.com/hashicorp/azure"
      version = "~>2.0.4"
    }
  }
}

variable "agent_tools_directory" {
  type        = string
  default     = "C:\\hostedtoolcache\\windows"
  description = "The place where tools will be installed on the image"
}

variable "imagedata_file" {
  type        = string
  default     = "C:\\imagedata.json"
  description = "Where image data is stored"
}

variable "helper_script_folder" {
  type        = string
  default     = "C:\\Program Files\\WindowsPowerShell\\Modules\\"
  description = "Where the helper scripts from the build will be stored"
}

variable "image_folder" {
  type        = string
  default     = "C:\\image"
  description = "The image folder"
}

variable "install_password" {
  type        = string
  sensitive   = true
  description = "The initial installed password used - needed, over"
  default = env("PKR_VAR_install_password")
}

variable "install_user" {
  type        = string
  default     = "installer"
  description = "The initial user used to install stuff - needed"
}

variable "deploy_gui" {
  type        = bool
  default     = false
  description = "Whether to deploy a Windows Server with or without a GUI"
}

locals {
  deploy_gui            = var.deploy_gui
  image_version = formatdate("YYYYMM.DD.HHmmss", timestamp())
  image_os              = "windowsserver2022azure"
  short                 = "lbd"
  env                   = "prd"
  loc                   = "uks"
  location              = "uksouth"
  gallery_name          = "gal${local.short}${local.loc}${local.env}vmss01"
  gallery_rg_name       = "rg-${local.short}-${local.loc}-${local.env}-vmss"
  managed_identity_name = "uid-${local.short}-${local.loc}-${local.env}-vmss-01"
  image_name            = "AzDoWindows2022AzureEdition"
  vnet_rg_name          = local.gallery_rg_name
  vnet_name             = "vnet-${local.short}-${local.loc}-${local.env}-vmss-01"
  subnet_name           = "subnet1"
  use_public_ip         = true
  key_vault_rg_name     = local.gallery_rg_name
  key_vault_name        = "kv-${local.short}-${local.loc}-${local.env}-vmss-01"
}

###### Packer Variables ######

// Uses the packer env inbuilt function - https://www.packer.io/docs/templates/hcl_templates/functions/contextual/env
variable "client_id" {
  type        = string
  description = "The client id, passed as a PKR_VAR"
  default = env("ARM_CLIENT_ID")
}

variable "client_secret" {
  type        = string
  sensitive   = true
  description = "The client_secret, passed as a PKR_VAR"
  default = env("ARM_CLIENT_SECRET")
}

variable "subscription_id" {
  type        = string
  description = "The gallery resource group name, passed as a PKR_VAR"
  default = env("ARM_SUBSCRIPTION_ID")
}

variable "tenant_id" {
  type        = string
  description = "The gallery resource group name, passed as a PKR_VAR"
  default = env("ARM_TENANT_ID")
}

####################################################################################################################

// Begins Packer build Section
source "azure-arm" "build" {

  client_id                 = var.client_id
  client_secret             = var.client_secret
  subscription_id           = var.subscription_id
  tenant_id                 = var.tenant_id
  build_resource_group_name = local.gallery_rg_name
  build_key_vault_name      = local.key_vault_name
  os_type                   = "Windows"
  image_publisher           = "MicrosoftWindowsServer"
  image_offer               = "WindowsServer"
  image_sku                 = local.deploy_gui == true ? "2022-datacenter-azure-edition-hotpatch" : "2022-datacenter-azure-edition-core"
  vm_size        = "Standard_B2ms"
  communicator   = "winrm"
  winrm_insecure = "true"
  winrm_use_ssl  = "true"
  winrm_username = "packer"
  winrm_timeout  = "15m"

  user_assigned_managed_identities = [
    "/subscriptions/${var.subscription_id}/resourcegroups/${local.gallery_rg_name}/providers/Microsoft.ManagedIdentity/userAssignedIdentities/${local.managed_identity_name}"
  ]

  virtual_network_name                = local.vnet_name
  virtual_network_resource_group_name = local.vnet_rg_name
  virtual_network_subnet_name         = local.subnet_name
  private_virtual_network_with_public_ip = local.use_public_ip

  // Name of Image which is created by Terraform
  managed_image_name                = local.image_name
  managed_image_resource_group_name = local.gallery_rg_name

  // Shared image gallery is created by terraform in the pre-req step, as is the resource group.
  shared_image_gallery_destination {
    gallery_name   = local.gallery_name
    image_name     = local.image_name
    image_version  = local.image_version
    resource_group = local.gallery_rg_name
    subscription   = var.subscription_id
    replication_regions = [
      "uksouth"
    ]
  }
}

build {
  sources = ["source.azure-arm.build"]

  provisioner "powershell" {
    inline = ["New-Item -Path ${var.image_folder} -ItemType Directory -Force"]
  }

  provisioner "file" {
    destination = "${var.helper_script_folder}"
    source      = "${path.root}/scripts/ImageHelpers"
  }

  provisioner "file" {
    destination = "C:/"
    source      = "${path.root}/post-generation"
  }

  provisioner "file" {
    destination = "${var.image_folder}"
    source      = "${path.root}/scripts/Tests"
  }

  provisioner "file" {
    destination = "${var.image_folder}\\toolset.json"
    source      = "${path.root}/toolsets/toolset.json"
  }

  provisioner "powershell" {
    inline = [
      "$password = ConvertTo-SecureString '${var.install_password}' -AsPlainText -Force",
      "New-LocalUser -Name '${var.install_user}' -Password $password -PasswordNeverExpires -UserMayNotChangePassword",
      "if ($?) { Add-LocalGroupMember -Group 'Administrators' -Member '${var.install_user}' } else { Write-Error 'User creation failed.' }",
      "winrm set winrm/config/service/auth '@{Basic=\"true\"}'",
      "winrm get winrm/config/service/auth"
    ]
  }

  provisioner "powershell" {
    inline = ["if (-not ((net localgroup Administrators) -contains '${var.install_user}')) { exit 1 }"]
  }

  provisioner "powershell" {
    elevated_user     = var.install_user
    elevated_password = var.install_password

    environment_vars = [
      "RUN_TASK=false"
    ]
    inline = [
      "if ($env:RUN_TASK -eq 'true') {",
      "  bcdedit.exe /set TESTSIGNING ON",
      "} else {",
      "  Write-Output 'DEPLOY_GUI is not true, skipping...'",
      "}"
    ]
  }

  provisioner "powershell" {
    environment_vars = [
      "IMAGE_VERSION=${local.image_version}",
      "IMAGE_OS=${local.image_os}",
      "AGENT_TOOLSDIRECTORY=${var.agent_tools_directory}",
      "IMAGEDATA_FILE=${var.imagedata_file}",
      "BUILD_WITH_GUI=${local.deploy_gui}"
    ]
    execution_policy = "unrestricted"
    scripts = [
      "${path.root}/scripts/Installers/Configure-Antivirus.ps1",
      #       "${path.root}/scripts/Installers/Install-PowerShellModules.ps1",
      "${path.root}/scripts/Installers/Install-Choco.ps1",
      "${path.root}/scripts/Installers/Install-HardeningKitty.ps1",
      "${path.root}/scripts/Installers/Initialize-VM.ps1",
      "${path.root}/scripts/Installers/Update-ImageData.ps1",
    ]
  }

  provisioner "file" {g
    source      = "scripts/HardeningKitty"
    destination = "C:\\"
  }

  provisioner "powershell" {
    inline = [
      "Write-Output 'Checking if the CSV file exists at the expected path...'",
      "if (Test-Path 'C:\\HardeningKitty\\lists\\finding_list_cis_microsoft_windows_server_2022_22h2_2.0.0_machine.csv') {",
      "  Write-Output 'CSV file found: C:\\HardeningKitty\\lists\\finding_list_cis_microsoft_windows_server_2022_22h2_2.0.0_machine.csv'",
      "} else {",
      "  Write-Error 'CSV file not found: C:\\HardeningKitty\\lists\\finding_list_cis_microsoft_windows_server_2022_22h2_2.0.0_machine.csv'",
      "  exit 1",
      "}"
    ]
  }

  provisioner "powershell" {
    environment_vars = [
      "HARDENING_KITTY_PATH=C:\\HardeningKitty",
      "HARDENING_KITTY_FILES_TO_RUN=finding_list_cis_microsoft_windows_server_2022_22h2_2.0.0_machine.csv",
      "IMAGE_OS=${local.image_os}",
      "BUILD_WITH_GUI=${local.deploy_gui}"
    ]
    execution_policy = "unrestricted"
    inline = [
      "Write-Output 'Starting HardeningKitty...'",
      "cd $env:HARDENING_KITTY_PATH",
      "Invoke-HardeningKitty -Mode HailMary -Log -SkipRestorePoint -Report -FileFindingList \"$env:HARDENING_KITTY_PATH\\lists\\$env:HARDENING_KITTY_FILES_TO_RUN\""
    ]
  }



  provisioner "windows-restart" {
    restart_timeout = "30m"
  }

  provisioner "powershell" {
    scripts = [
      "${path.root}/scripts/Installers/Install-CommonUtils.ps1",
    ]
  }

  provisioner "windows-restart" {
    restart_timeout = "10m"
  }

  provisioner "powershell" {
    scripts = [
      "${path.root}/scripts/Installers/Install-RootCA.ps1",
      "${path.root}/scripts/Installers/Disable-JITDebugger.ps1",
      "${path.root}/scripts/Installers/Enable-DeveloperMode.ps1",
    ]
  }

  provisioner "powershell" {
    elevated_password = "${var.install_password}"
    elevated_user     = "${var.install_user}"
    scripts = ["${path.root}/scripts/Installers/Install-WindowsUpdates.ps1"]
  }

  provisioner "windows-restart" {
    check_registry        = true
    restart_check_command = "powershell -command \"& {if ((-not (Get-Process TiWorker.exe -ErrorAction SilentlyContinue)) -and (-not [System.Environment]::HasShutdownStarted) ) { Write-Output 'Restart complete' }}\""
    restart_timeout       = "30m"
  }

  provisioner "powershell" {
    pause_before = "2m0s"
    scripts = [
      "${path.root}/scripts/Installers/Wait-WindowsUpdatesForInstall.ps1",
      "${path.root}/scripts/Tests/RunAll-Tests.ps1"
    ]
  }

  provisioner "powershell" {
    inline = [
      "if (-not (Test-Path ${var.image_folder}\\Tests\\testResults.xml)) { throw '${var.image_folder}\\Tests\\testResults.xml not found' }"
    ]
  }

  provisioner "powershell" {
    environment_vars = ["INSTALL_USER=${var.install_user}"]
    scripts = [
      "${path.root}/scripts/Installers/Run-NGen.ps1",
      "${path.root}/scripts/Installers/Finalize-VM.ps1"
    ]
    skip_clean = true
  }

  provisioner "windows-restart" {
    restart_timeout = "10m"
  }

  provisioner "powershell" {
    script = "${path.root}/sysprep.ps1"
  }
}
=======
packer {
  required_plugins {
    azure = {
      source  = "github.com/hashicorp/azure"
      version = "~>2.0.4"
    }
  }
}

variable "agent_tools_directory" {
  type        = string
  default     = "C:\\hostedtoolcache\\windows"
  description = "The place where tools will be installed on the image"
}

variable "imagedata_file" {
  type        = string
  default     = "C:\\imagedata.json"
  description = "Where image data is stored"
}

variable "helper_script_folder" {
  type        = string
  default     = "C:\\Program Files\\WindowsPowerShell\\Modules\\"
  description = "Where the helper scripts from the build will be stored"
}

variable "image_folder" {
  type        = string
  default     = "C:\\image"
  description = "The image folder"
}

variable "install_password" {
  type        = string
  sensitive   = true
  description = "The initial installed password used - needed, over"
  default = env("PKR_VAR_install_password")
}

variable "install_user" {
  type        = string
  default     = "installer"
  description = "The initial user used to install stuff - needed"
}

variable "deploy_gui" {
  type        = bool
  default     = false
  description = "Whether to deploy a Windows Server with or without a GUI"
}

locals {
  deploy_gui            = var.deploy_gui
  image_version = formatdate("YYYYMM.DD.HHmmss", timestamp())
  image_os              = "windowsserver2022azure"
  short                 = "lbd"
  env                   = "prd"
  loc                   = "uks"
  location              = "uksouth"
  gallery_name          = "gal${local.short}${local.loc}${local.env}vmss01"
  gallery_rg_name       = "rg-${local.short}-${local.loc}-${local.env}-vmss"
  managed_identity_name = "uid-${local.short}-${local.loc}-${local.env}-vmss-01"
  image_name            = "AzDoWindows2022AzureEdition"
  vnet_rg_name          = local.gallery_rg_name
  vnet_name             = "vnet-${local.short}-${local.loc}-${local.env}-vmss-01"
  subnet_name           = "subnet1"
  use_public_ip         = true
  key_vault_rg_name     = local.gallery_rg_name
  key_vault_name        = "kv-${local.short}-${local.loc}-${local.env}-vmss-01"
}

###### Packer Variables ######

// Uses the packer env inbuilt function - https://www.packer.io/docs/templates/hcl_templates/functions/contextual/env
variable "client_id" {
  type        = string
  description = "The client id, passed as a PKR_VAR"
  default = env("ARM_CLIENT_ID")
}

variable "client_secret" {
  type        = string
  sensitive   = true
  description = "The client_secret, passed as a PKR_VAR"
  default = env("ARM_CLIENT_SECRET")
}

variable "subscription_id" {
  type        = string
  description = "The gallery resource group name, passed as a PKR_VAR"
  default = env("ARM_SUBSCRIPTION_ID")
}

variable "tenant_id" {
  type        = string
  description = "The gallery resource group name, passed as a PKR_VAR"
  default = env("ARM_TENANT_ID")
}

####################################################################################################################

// Begins Packer build Section
source "azure-arm" "build" {

  client_id                 = var.client_id
  client_secret             = var.client_secret
  subscription_id           = var.subscription_id
  tenant_id                 = var.tenant_id
  build_resource_group_name = local.gallery_rg_name
  build_key_vault_name      = local.key_vault_name
  os_type                   = "Windows"
  image_publisher           = "MicrosoftWindowsServer"
  image_offer               = "WindowsServer"
  image_sku                 = local.deploy_gui == true ? "2022-datacenter-azure-edition-hotpatch" : "2022-datacenter-azure-edition-core"
  vm_size        = "Standard_B2ms"
  communicator   = "winrm"
  winrm_insecure = "true"
  winrm_use_ssl  = "true"
  winrm_username = "packer"
  winrm_timeout  = "15m"

  user_assigned_managed_identities = [
    "/subscriptions/${var.subscription_id}/resourcegroups/${local.gallery_rg_name}/providers/Microsoft.ManagedIdentity/userAssignedIdentities/${local.managed_identity_name}"
  ]

  virtual_network_name                = local.vnet_name
  virtual_network_resource_group_name = local.vnet_rg_name
  virtual_network_subnet_name         = local.subnet_name
  private_virtual_network_with_public_ip = local.use_public_ip

  // Name of Image which is created by Terraform
  managed_image_name                = local.image_name
  managed_image_resource_group_name = local.gallery_rg_name

  // Shared image gallery is created by terraform in the pre-req step, as is the resource group.
  shared_image_gallery_destination {
    gallery_name   = local.gallery_name
    image_name     = local.image_name
    image_version  = local.image_version
    resource_group = local.gallery_rg_name
    subscription   = var.subscription_id
    replication_regions = [
      "uksouth"
    ]
  }
}

build {
  sources = ["source.azure-arm.build"]

  provisioner "powershell" {
    inline = ["New-Item -Path ${var.image_folder} -ItemType Directory -Force"]
  }

  provisioner "file" {
    destination = "${var.helper_script_folder}"
    source      = "${path.root}/scripts/ImageHelpers"
  }

  provisioner "file" {
    destination = "C:/"
    source      = "${path.root}/post-generation"
  }

  provisioner "file" {
    destination = "${var.image_folder}"
    source      = "${path.root}/scripts/Tests"
  }

  provisioner "file" {
    destination = "${var.image_folder}\\toolset.json"
    source      = "${path.root}/toolsets/toolset.json"
  }

  provisioner "powershell" {
    inline = [
      "$password = ConvertTo-SecureString '${var.install_password}' -AsPlainText -Force",
      "New-LocalUser -Name '${var.install_user}' -Password $password -PasswordNeverExpires -UserMayNotChangePassword",
      "if ($?) { Add-LocalGroupMember -Group 'Administrators' -Member '${var.install_user}' } else { Write-Error 'User creation failed.' }",
      "winrm set winrm/config/service/auth '@{Basic=\"true\"}'",
      "winrm get winrm/config/service/auth"
    ]
  }

  provisioner "powershell" {
    inline = ["if (-not ((net localgroup Administrators) -contains '${var.install_user}')) { exit 1 }"]
  }

  provisioner "powershell" {
    elevated_user     = var.install_user
    elevated_password = var.install_password

    environment_vars = [
      "RUN_TASK=false"
    ]
    inline = [
      "if ($env:RUN_TASK -eq 'true') {",
      "  bcdedit.exe /set TESTSIGNING ON",
      "} else {",
      "  Write-Output 'DEPLOY_GUI is not true, skipping...'",
      "}"
    ]
  }

  provisioner "powershell" {
    environment_vars = [
      "IMAGE_VERSION=${local.image_version}",
      "IMAGE_OS=${local.image_os}",
      "AGENT_TOOLSDIRECTORY=${var.agent_tools_directory}",
      "IMAGEDATA_FILE=${var.imagedata_file}",
      "BUILD_WITH_GUI=${local.deploy_gui}"
    ]
    execution_policy = "unrestricted"
    scripts = [
      "${path.root}/scripts/Installers/Configure-Antivirus.ps1",
      #       "${path.root}/scripts/Installers/Install-PowerShellModules.ps1",
      "${path.root}/scripts/Installers/Install-Choco.ps1",
      "${path.root}/scripts/Installers/Install-HardeningKitty.ps1",
      "${path.root}/scripts/Installers/Initialize-VM.ps1",
      "${path.root}/scripts/Installers/Update-ImageData.ps1",
    ]
  }

  provisioner "file" {
    source      = "scripts/HardeningKitty"
    destination = "C:\\"
  }

  provisioner "powershell" {
    inline = [
      "Write-Output 'Checking if the CSV file exists at the expected path...'",
      "if (Test-Path 'C:\\HardeningKitty\\lists\\finding_list_cis_microsoft_windows_server_2022_22h2_2.0.0_machine.csv') {",
      "  Write-Output 'CSV file found: C:\\HardeningKitty\\lists\\finding_list_cis_microsoft_windows_server_2022_22h2_2.0.0_machine.csv'",
      "} else {",
      "  Write-Error 'CSV file not found: C:\\HardeningKitty\\lists\\finding_list_cis_microsoft_windows_server_2022_22h2_2.0.0_machine.csv'",
      "  exit 1",
      "}"
    ]
  }

  provisioner "powershell" {
    environment_vars = [
      "HARDENING_KITTY_PATH=C:\\HardeningKitty",
      "HARDENING_KITTY_FILES_TO_RUN=finding_list_cis_microsoft_windows_server_2022_22h2_2.0.0_machine.csv",
      "IMAGE_OS=${local.image_os}",
      "BUILD_WITH_GUI=${local.deploy_gui}"
    ]
    execution_policy = "unrestricted"
    inline = [
      "Write-Output 'Starting HardeningKitty...'",
      "cd $env:HARDENING_KITTY_PATH",
      "Invoke-HardeningKitty -Mode HailMary -Log -SkipRestorePoint -Report -FileFindingList \"$env:HARDENING_KITTY_PATH\\lists\\$env:HARDENING_KITTY_FILES_TO_RUN\""
    ]
  }



  provisioner "windows-restart" {
    restart_timeout = "30m"
  }

  provisioner "powershell" {
    scripts = [
      "${path.root}/scripts/Installers/Install-CommonUtils.ps1",
    ]
  }

  provisioner "windows-restart" {
    restart_timeout = "10m"
  }

  provisioner "powershell" {
    scripts = [
      "${path.root}/scripts/Installers/Install-RootCA.ps1",
      "${path.root}/scripts/Installers/Disable-JITDebugger.ps1",
      "${path.root}/scripts/Installers/Enable-DeveloperMode.ps1",
    ]
  }

  provisioner "powershell" {
    elevated_password = "${var.install_password}"
    elevated_user     = "${var.install_user}"
    scripts = ["${path.root}/scripts/Installers/Install-WindowsUpdates.ps1"]
  }

  provisioner "windows-restart" {
    check_registry        = true
    restart_check_command = "powershell -command \"& {if ((-not (Get-Process TiWorker.exe -ErrorAction SilentlyContinue)) -and (-not [System.Environment]::HasShutdownStarted) ) { Write-Output 'Restart complete' }}\""
    restart_timeout       = "30m"
  }

  provisioner "powershell" {
    pause_before = "2m0s"
    scripts = [
      "${path.root}/scripts/Installers/Wait-WindowsUpdatesForInstall.ps1",
      "${path.root}/scripts/Tests/RunAll-Tests.ps1"
    ]
  }

  provisioner "powershell" {
    inline = [
      "if (-not (Test-Path ${var.image_folder}\\Tests\\testResults.xml)) { throw '${var.image_folder}\\Tests\\testResults.xml not found' }"
    ]
  }

  provisioner "powershell" {
    environment_vars = ["INSTALL_USER=${var.install_user}"]
    scripts = [
      "${path.root}/scripts/Installers/Run-NGen.ps1",
      "${path.root}/scripts/Installers/Finalize-VM.ps1"
    ]
    skip_clean = true
  }

  provisioner "windows-restart" {
    restart_timeout = "10m"
  }

  provisioner "powershell" {
    script = "${path.root}/sysprep.ps1"
  }
}
>>>>>>> 7dbf692c
<|MERGE_RESOLUTION|>--- conflicted
+++ resolved
@@ -1,649 +1,323 @@
-<<<<<<< HEAD
-packer {
-  required_plugins {
-    azure = {
-      source  = "github.com/hashicorp/azure"
-      version = "~>2.0.4"
-    }
-  }
-}
-
-variable "agent_tools_directory" {
-  type        = string
-  default     = "C:\\hostedtoolcache\\windows"
-  description = "The place where tools will be installed on the image"
-}
-
-variable "imagedata_file" {
-  type        = string
-  default     = "C:\\imagedata.json"
-  description = "Where image data is stored"
-}
-
-variable "helper_script_folder" {
-  type        = string
-  default     = "C:\\Program Files\\WindowsPowerShell\\Modules\\"
-  description = "Where the helper scripts from the build will be stored"
-}
-
-variable "image_folder" {
-  type        = string
-  default     = "C:\\image"
-  description = "The image folder"
-}
-
-variable "install_password" {
-  type        = string
-  sensitive   = true
-  description = "The initial installed password used - needed, over"
-  default = env("PKR_VAR_install_password")
-}
-
-variable "install_user" {
-  type        = string
-  default     = "installer"
-  description = "The initial user used to install stuff - needed"
-}
-
-variable "deploy_gui" {
-  type        = bool
-  default     = false
-  description = "Whether to deploy a Windows Server with or without a GUI"
-}
-
-locals {
-  deploy_gui            = var.deploy_gui
-  image_version = formatdate("YYYYMM.DD.HHmmss", timestamp())
-  image_os              = "windowsserver2022azure"
-  short                 = "lbd"
-  env                   = "prd"
-  loc                   = "uks"
-  location              = "uksouth"
-  gallery_name          = "gal${local.short}${local.loc}${local.env}vmss01"
-  gallery_rg_name       = "rg-${local.short}-${local.loc}-${local.env}-vmss"
-  managed_identity_name = "uid-${local.short}-${local.loc}-${local.env}-vmss-01"
-  image_name            = "AzDoWindows2022AzureEdition"
-  vnet_rg_name          = local.gallery_rg_name
-  vnet_name             = "vnet-${local.short}-${local.loc}-${local.env}-vmss-01"
-  subnet_name           = "subnet1"
-  use_public_ip         = true
-  key_vault_rg_name     = local.gallery_rg_name
-  key_vault_name        = "kv-${local.short}-${local.loc}-${local.env}-vmss-01"
-}
-
-###### Packer Variables ######
-
-// Uses the packer env inbuilt function - https://www.packer.io/docs/templates/hcl_templates/functions/contextual/env
-variable "client_id" {
-  type        = string
-  description = "The client id, passed as a PKR_VAR"
-  default = env("ARM_CLIENT_ID")
-}
-
-variable "client_secret" {
-  type        = string
-  sensitive   = true
-  description = "The client_secret, passed as a PKR_VAR"
-  default = env("ARM_CLIENT_SECRET")
-}
-
-variable "subscription_id" {
-  type        = string
-  description = "The gallery resource group name, passed as a PKR_VAR"
-  default = env("ARM_SUBSCRIPTION_ID")
-}
-
-variable "tenant_id" {
-  type        = string
-  description = "The gallery resource group name, passed as a PKR_VAR"
-  default = env("ARM_TENANT_ID")
-}
-
-####################################################################################################################
-
-// Begins Packer build Section
-source "azure-arm" "build" {
-
-  client_id                 = var.client_id
-  client_secret             = var.client_secret
-  subscription_id           = var.subscription_id
-  tenant_id                 = var.tenant_id
-  build_resource_group_name = local.gallery_rg_name
-  build_key_vault_name      = local.key_vault_name
-  os_type                   = "Windows"
-  image_publisher           = "MicrosoftWindowsServer"
-  image_offer               = "WindowsServer"
-  image_sku                 = local.deploy_gui == true ? "2022-datacenter-azure-edition-hotpatch" : "2022-datacenter-azure-edition-core"
-  vm_size        = "Standard_B2ms"
-  communicator   = "winrm"
-  winrm_insecure = "true"
-  winrm_use_ssl  = "true"
-  winrm_username = "packer"
-  winrm_timeout  = "15m"
-
-  user_assigned_managed_identities = [
-    "/subscriptions/${var.subscription_id}/resourcegroups/${local.gallery_rg_name}/providers/Microsoft.ManagedIdentity/userAssignedIdentities/${local.managed_identity_name}"
-  ]
-
-  virtual_network_name                = local.vnet_name
-  virtual_network_resource_group_name = local.vnet_rg_name
-  virtual_network_subnet_name         = local.subnet_name
-  private_virtual_network_with_public_ip = local.use_public_ip
-
-  // Name of Image which is created by Terraform
-  managed_image_name                = local.image_name
-  managed_image_resource_group_name = local.gallery_rg_name
-
-  // Shared image gallery is created by terraform in the pre-req step, as is the resource group.
-  shared_image_gallery_destination {
-    gallery_name   = local.gallery_name
-    image_name     = local.image_name
-    image_version  = local.image_version
-    resource_group = local.gallery_rg_name
-    subscription   = var.subscription_id
-    replication_regions = [
-      "uksouth"
-    ]
-  }
-}
-
-build {
-  sources = ["source.azure-arm.build"]
-
-  provisioner "powershell" {
-    inline = ["New-Item -Path ${var.image_folder} -ItemType Directory -Force"]
-  }
-
-  provisioner "file" {
-    destination = "${var.helper_script_folder}"
-    source      = "${path.root}/scripts/ImageHelpers"
-  }
-
-  provisioner "file" {
-    destination = "C:/"
-    source      = "${path.root}/post-generation"
-  }
-
-  provisioner "file" {
-    destination = "${var.image_folder}"
-    source      = "${path.root}/scripts/Tests"
-  }
-
-  provisioner "file" {
-    destination = "${var.image_folder}\\toolset.json"
-    source      = "${path.root}/toolsets/toolset.json"
-  }
-
-  provisioner "powershell" {
-    inline = [
-      "$password = ConvertTo-SecureString '${var.install_password}' -AsPlainText -Force",
-      "New-LocalUser -Name '${var.install_user}' -Password $password -PasswordNeverExpires -UserMayNotChangePassword",
-      "if ($?) { Add-LocalGroupMember -Group 'Administrators' -Member '${var.install_user}' } else { Write-Error 'User creation failed.' }",
-      "winrm set winrm/config/service/auth '@{Basic=\"true\"}'",
-      "winrm get winrm/config/service/auth"
-    ]
-  }
-
-  provisioner "powershell" {
-    inline = ["if (-not ((net localgroup Administrators) -contains '${var.install_user}')) { exit 1 }"]
-  }
-
-  provisioner "powershell" {
-    elevated_user     = var.install_user
-    elevated_password = var.install_password
-
-    environment_vars = [
-      "RUN_TASK=false"
-    ]
-    inline = [
-      "if ($env:RUN_TASK -eq 'true') {",
-      "  bcdedit.exe /set TESTSIGNING ON",
-      "} else {",
-      "  Write-Output 'DEPLOY_GUI is not true, skipping...'",
-      "}"
-    ]
-  }
-
-  provisioner "powershell" {
-    environment_vars = [
-      "IMAGE_VERSION=${local.image_version}",
-      "IMAGE_OS=${local.image_os}",
-      "AGENT_TOOLSDIRECTORY=${var.agent_tools_directory}",
-      "IMAGEDATA_FILE=${var.imagedata_file}",
-      "BUILD_WITH_GUI=${local.deploy_gui}"
-    ]
-    execution_policy = "unrestricted"
-    scripts = [
-      "${path.root}/scripts/Installers/Configure-Antivirus.ps1",
-      #       "${path.root}/scripts/Installers/Install-PowerShellModules.ps1",
-      "${path.root}/scripts/Installers/Install-Choco.ps1",
-      "${path.root}/scripts/Installers/Install-HardeningKitty.ps1",
-      "${path.root}/scripts/Installers/Initialize-VM.ps1",
-      "${path.root}/scripts/Installers/Update-ImageData.ps1",
-    ]
-  }
-
-  provisioner "file" {g
-    source      = "scripts/HardeningKitty"
-    destination = "C:\\"
-  }
-
-  provisioner "powershell" {
-    inline = [
-      "Write-Output 'Checking if the CSV file exists at the expected path...'",
-      "if (Test-Path 'C:\\HardeningKitty\\lists\\finding_list_cis_microsoft_windows_server_2022_22h2_2.0.0_machine.csv') {",
-      "  Write-Output 'CSV file found: C:\\HardeningKitty\\lists\\finding_list_cis_microsoft_windows_server_2022_22h2_2.0.0_machine.csv'",
-      "} else {",
-      "  Write-Error 'CSV file not found: C:\\HardeningKitty\\lists\\finding_list_cis_microsoft_windows_server_2022_22h2_2.0.0_machine.csv'",
-      "  exit 1",
-      "}"
-    ]
-  }
-
-  provisioner "powershell" {
-    environment_vars = [
-      "HARDENING_KITTY_PATH=C:\\HardeningKitty",
-      "HARDENING_KITTY_FILES_TO_RUN=finding_list_cis_microsoft_windows_server_2022_22h2_2.0.0_machine.csv",
-      "IMAGE_OS=${local.image_os}",
-      "BUILD_WITH_GUI=${local.deploy_gui}"
-    ]
-    execution_policy = "unrestricted"
-    inline = [
-      "Write-Output 'Starting HardeningKitty...'",
-      "cd $env:HARDENING_KITTY_PATH",
-      "Invoke-HardeningKitty -Mode HailMary -Log -SkipRestorePoint -Report -FileFindingList \"$env:HARDENING_KITTY_PATH\\lists\\$env:HARDENING_KITTY_FILES_TO_RUN\""
-    ]
-  }
-
-
-
-  provisioner "windows-restart" {
-    restart_timeout = "30m"
-  }
-
-  provisioner "powershell" {
-    scripts = [
-      "${path.root}/scripts/Installers/Install-CommonUtils.ps1",
-    ]
-  }
-
-  provisioner "windows-restart" {
-    restart_timeout = "10m"
-  }
-
-  provisioner "powershell" {
-    scripts = [
-      "${path.root}/scripts/Installers/Install-RootCA.ps1",
-      "${path.root}/scripts/Installers/Disable-JITDebugger.ps1",
-      "${path.root}/scripts/Installers/Enable-DeveloperMode.ps1",
-    ]
-  }
-
-  provisioner "powershell" {
-    elevated_password = "${var.install_password}"
-    elevated_user     = "${var.install_user}"
-    scripts = ["${path.root}/scripts/Installers/Install-WindowsUpdates.ps1"]
-  }
-
-  provisioner "windows-restart" {
-    check_registry        = true
-    restart_check_command = "powershell -command \"& {if ((-not (Get-Process TiWorker.exe -ErrorAction SilentlyContinue)) -and (-not [System.Environment]::HasShutdownStarted) ) { Write-Output 'Restart complete' }}\""
-    restart_timeout       = "30m"
-  }
-
-  provisioner "powershell" {
-    pause_before = "2m0s"
-    scripts = [
-      "${path.root}/scripts/Installers/Wait-WindowsUpdatesForInstall.ps1",
-      "${path.root}/scripts/Tests/RunAll-Tests.ps1"
-    ]
-  }
-
-  provisioner "powershell" {
-    inline = [
-      "if (-not (Test-Path ${var.image_folder}\\Tests\\testResults.xml)) { throw '${var.image_folder}\\Tests\\testResults.xml not found' }"
-    ]
-  }
-
-  provisioner "powershell" {
-    environment_vars = ["INSTALL_USER=${var.install_user}"]
-    scripts = [
-      "${path.root}/scripts/Installers/Run-NGen.ps1",
-      "${path.root}/scripts/Installers/Finalize-VM.ps1"
-    ]
-    skip_clean = true
-  }
-
-  provisioner "windows-restart" {
-    restart_timeout = "10m"
-  }
-
-  provisioner "powershell" {
-    script = "${path.root}/sysprep.ps1"
-  }
-}
-=======
-packer {
-  required_plugins {
-    azure = {
-      source  = "github.com/hashicorp/azure"
-      version = "~>2.0.4"
-    }
-  }
-}
-
-variable "agent_tools_directory" {
-  type        = string
-  default     = "C:\\hostedtoolcache\\windows"
-  description = "The place where tools will be installed on the image"
-}
-
-variable "imagedata_file" {
-  type        = string
-  default     = "C:\\imagedata.json"
-  description = "Where image data is stored"
-}
-
-variable "helper_script_folder" {
-  type        = string
-  default     = "C:\\Program Files\\WindowsPowerShell\\Modules\\"
-  description = "Where the helper scripts from the build will be stored"
-}
-
-variable "image_folder" {
-  type        = string
-  default     = "C:\\image"
-  description = "The image folder"
-}
-
-variable "install_password" {
-  type        = string
-  sensitive   = true
-  description = "The initial installed password used - needed, over"
-  default = env("PKR_VAR_install_password")
-}
-
-variable "install_user" {
-  type        = string
-  default     = "installer"
-  description = "The initial user used to install stuff - needed"
-}
-
-variable "deploy_gui" {
-  type        = bool
-  default     = false
-  description = "Whether to deploy a Windows Server with or without a GUI"
-}
-
-locals {
-  deploy_gui            = var.deploy_gui
-  image_version = formatdate("YYYYMM.DD.HHmmss", timestamp())
-  image_os              = "windowsserver2022azure"
-  short                 = "lbd"
-  env                   = "prd"
-  loc                   = "uks"
-  location              = "uksouth"
-  gallery_name          = "gal${local.short}${local.loc}${local.env}vmss01"
-  gallery_rg_name       = "rg-${local.short}-${local.loc}-${local.env}-vmss"
-  managed_identity_name = "uid-${local.short}-${local.loc}-${local.env}-vmss-01"
-  image_name            = "AzDoWindows2022AzureEdition"
-  vnet_rg_name          = local.gallery_rg_name
-  vnet_name             = "vnet-${local.short}-${local.loc}-${local.env}-vmss-01"
-  subnet_name           = "subnet1"
-  use_public_ip         = true
-  key_vault_rg_name     = local.gallery_rg_name
-  key_vault_name        = "kv-${local.short}-${local.loc}-${local.env}-vmss-01"
-}
-
-###### Packer Variables ######
-
-// Uses the packer env inbuilt function - https://www.packer.io/docs/templates/hcl_templates/functions/contextual/env
-variable "client_id" {
-  type        = string
-  description = "The client id, passed as a PKR_VAR"
-  default = env("ARM_CLIENT_ID")
-}
-
-variable "client_secret" {
-  type        = string
-  sensitive   = true
-  description = "The client_secret, passed as a PKR_VAR"
-  default = env("ARM_CLIENT_SECRET")
-}
-
-variable "subscription_id" {
-  type        = string
-  description = "The gallery resource group name, passed as a PKR_VAR"
-  default = env("ARM_SUBSCRIPTION_ID")
-}
-
-variable "tenant_id" {
-  type        = string
-  description = "The gallery resource group name, passed as a PKR_VAR"
-  default = env("ARM_TENANT_ID")
-}
-
-####################################################################################################################
-
-// Begins Packer build Section
-source "azure-arm" "build" {
-
-  client_id                 = var.client_id
-  client_secret             = var.client_secret
-  subscription_id           = var.subscription_id
-  tenant_id                 = var.tenant_id
-  build_resource_group_name = local.gallery_rg_name
-  build_key_vault_name      = local.key_vault_name
-  os_type                   = "Windows"
-  image_publisher           = "MicrosoftWindowsServer"
-  image_offer               = "WindowsServer"
-  image_sku                 = local.deploy_gui == true ? "2022-datacenter-azure-edition-hotpatch" : "2022-datacenter-azure-edition-core"
-  vm_size        = "Standard_B2ms"
-  communicator   = "winrm"
-  winrm_insecure = "true"
-  winrm_use_ssl  = "true"
-  winrm_username = "packer"
-  winrm_timeout  = "15m"
-
-  user_assigned_managed_identities = [
-    "/subscriptions/${var.subscription_id}/resourcegroups/${local.gallery_rg_name}/providers/Microsoft.ManagedIdentity/userAssignedIdentities/${local.managed_identity_name}"
-  ]
-
-  virtual_network_name                = local.vnet_name
-  virtual_network_resource_group_name = local.vnet_rg_name
-  virtual_network_subnet_name         = local.subnet_name
-  private_virtual_network_with_public_ip = local.use_public_ip
-
-  // Name of Image which is created by Terraform
-  managed_image_name                = local.image_name
-  managed_image_resource_group_name = local.gallery_rg_name
-
-  // Shared image gallery is created by terraform in the pre-req step, as is the resource group.
-  shared_image_gallery_destination {
-    gallery_name   = local.gallery_name
-    image_name     = local.image_name
-    image_version  = local.image_version
-    resource_group = local.gallery_rg_name
-    subscription   = var.subscription_id
-    replication_regions = [
-      "uksouth"
-    ]
-  }
-}
-
-build {
-  sources = ["source.azure-arm.build"]
-
-  provisioner "powershell" {
-    inline = ["New-Item -Path ${var.image_folder} -ItemType Directory -Force"]
-  }
-
-  provisioner "file" {
-    destination = "${var.helper_script_folder}"
-    source      = "${path.root}/scripts/ImageHelpers"
-  }
-
-  provisioner "file" {
-    destination = "C:/"
-    source      = "${path.root}/post-generation"
-  }
-
-  provisioner "file" {
-    destination = "${var.image_folder}"
-    source      = "${path.root}/scripts/Tests"
-  }
-
-  provisioner "file" {
-    destination = "${var.image_folder}\\toolset.json"
-    source      = "${path.root}/toolsets/toolset.json"
-  }
-
-  provisioner "powershell" {
-    inline = [
-      "$password = ConvertTo-SecureString '${var.install_password}' -AsPlainText -Force",
-      "New-LocalUser -Name '${var.install_user}' -Password $password -PasswordNeverExpires -UserMayNotChangePassword",
-      "if ($?) { Add-LocalGroupMember -Group 'Administrators' -Member '${var.install_user}' } else { Write-Error 'User creation failed.' }",
-      "winrm set winrm/config/service/auth '@{Basic=\"true\"}'",
-      "winrm get winrm/config/service/auth"
-    ]
-  }
-
-  provisioner "powershell" {
-    inline = ["if (-not ((net localgroup Administrators) -contains '${var.install_user}')) { exit 1 }"]
-  }
-
-  provisioner "powershell" {
-    elevated_user     = var.install_user
-    elevated_password = var.install_password
-
-    environment_vars = [
-      "RUN_TASK=false"
-    ]
-    inline = [
-      "if ($env:RUN_TASK -eq 'true') {",
-      "  bcdedit.exe /set TESTSIGNING ON",
-      "} else {",
-      "  Write-Output 'DEPLOY_GUI is not true, skipping...'",
-      "}"
-    ]
-  }
-
-  provisioner "powershell" {
-    environment_vars = [
-      "IMAGE_VERSION=${local.image_version}",
-      "IMAGE_OS=${local.image_os}",
-      "AGENT_TOOLSDIRECTORY=${var.agent_tools_directory}",
-      "IMAGEDATA_FILE=${var.imagedata_file}",
-      "BUILD_WITH_GUI=${local.deploy_gui}"
-    ]
-    execution_policy = "unrestricted"
-    scripts = [
-      "${path.root}/scripts/Installers/Configure-Antivirus.ps1",
-      #       "${path.root}/scripts/Installers/Install-PowerShellModules.ps1",
-      "${path.root}/scripts/Installers/Install-Choco.ps1",
-      "${path.root}/scripts/Installers/Install-HardeningKitty.ps1",
-      "${path.root}/scripts/Installers/Initialize-VM.ps1",
-      "${path.root}/scripts/Installers/Update-ImageData.ps1",
-    ]
-  }
-
-  provisioner "file" {
-    source      = "scripts/HardeningKitty"
-    destination = "C:\\"
-  }
-
-  provisioner "powershell" {
-    inline = [
-      "Write-Output 'Checking if the CSV file exists at the expected path...'",
-      "if (Test-Path 'C:\\HardeningKitty\\lists\\finding_list_cis_microsoft_windows_server_2022_22h2_2.0.0_machine.csv') {",
-      "  Write-Output 'CSV file found: C:\\HardeningKitty\\lists\\finding_list_cis_microsoft_windows_server_2022_22h2_2.0.0_machine.csv'",
-      "} else {",
-      "  Write-Error 'CSV file not found: C:\\HardeningKitty\\lists\\finding_list_cis_microsoft_windows_server_2022_22h2_2.0.0_machine.csv'",
-      "  exit 1",
-      "}"
-    ]
-  }
-
-  provisioner "powershell" {
-    environment_vars = [
-      "HARDENING_KITTY_PATH=C:\\HardeningKitty",
-      "HARDENING_KITTY_FILES_TO_RUN=finding_list_cis_microsoft_windows_server_2022_22h2_2.0.0_machine.csv",
-      "IMAGE_OS=${local.image_os}",
-      "BUILD_WITH_GUI=${local.deploy_gui}"
-    ]
-    execution_policy = "unrestricted"
-    inline = [
-      "Write-Output 'Starting HardeningKitty...'",
-      "cd $env:HARDENING_KITTY_PATH",
-      "Invoke-HardeningKitty -Mode HailMary -Log -SkipRestorePoint -Report -FileFindingList \"$env:HARDENING_KITTY_PATH\\lists\\$env:HARDENING_KITTY_FILES_TO_RUN\""
-    ]
-  }
-
-
-
-  provisioner "windows-restart" {
-    restart_timeout = "30m"
-  }
-
-  provisioner "powershell" {
-    scripts = [
-      "${path.root}/scripts/Installers/Install-CommonUtils.ps1",
-    ]
-  }
-
-  provisioner "windows-restart" {
-    restart_timeout = "10m"
-  }
-
-  provisioner "powershell" {
-    scripts = [
-      "${path.root}/scripts/Installers/Install-RootCA.ps1",
-      "${path.root}/scripts/Installers/Disable-JITDebugger.ps1",
-      "${path.root}/scripts/Installers/Enable-DeveloperMode.ps1",
-    ]
-  }
-
-  provisioner "powershell" {
-    elevated_password = "${var.install_password}"
-    elevated_user     = "${var.install_user}"
-    scripts = ["${path.root}/scripts/Installers/Install-WindowsUpdates.ps1"]
-  }
-
-  provisioner "windows-restart" {
-    check_registry        = true
-    restart_check_command = "powershell -command \"& {if ((-not (Get-Process TiWorker.exe -ErrorAction SilentlyContinue)) -and (-not [System.Environment]::HasShutdownStarted) ) { Write-Output 'Restart complete' }}\""
-    restart_timeout       = "30m"
-  }
-
-  provisioner "powershell" {
-    pause_before = "2m0s"
-    scripts = [
-      "${path.root}/scripts/Installers/Wait-WindowsUpdatesForInstall.ps1",
-      "${path.root}/scripts/Tests/RunAll-Tests.ps1"
-    ]
-  }
-
-  provisioner "powershell" {
-    inline = [
-      "if (-not (Test-Path ${var.image_folder}\\Tests\\testResults.xml)) { throw '${var.image_folder}\\Tests\\testResults.xml not found' }"
-    ]
-  }
-
-  provisioner "powershell" {
-    environment_vars = ["INSTALL_USER=${var.install_user}"]
-    scripts = [
-      "${path.root}/scripts/Installers/Run-NGen.ps1",
-      "${path.root}/scripts/Installers/Finalize-VM.ps1"
-    ]
-    skip_clean = true
-  }
-
-  provisioner "windows-restart" {
-    restart_timeout = "10m"
-  }
-
-  provisioner "powershell" {
-    script = "${path.root}/sysprep.ps1"
-  }
-}
->>>>>>> 7dbf692c
+packer {
+  required_plugins {
+    azure = {
+      source  = "github.com/hashicorp/azure"
+      version = "~>2.0.4"
+    }
+  }
+}
+
+variable "agent_tools_directory" {
+  type        = string
+  default     = "C:\\hostedtoolcache\\windows"
+  description = "The place where tools will be installed on the image"
+}
+
+variable "imagedata_file" {
+  type        = string
+  default     = "C:\\imagedata.json"
+  description = "Where image data is stored"
+}
+
+variable "helper_script_folder" {
+  type        = string
+  default     = "C:\\Program Files\\WindowsPowerShell\\Modules\\"
+  description = "Where the helper scripts from the build will be stored"
+}
+
+variable "image_folder" {
+  type        = string
+  default     = "C:\\image"
+  description = "The image folder"
+}
+
+variable "install_password" {
+  type        = string
+  sensitive   = true
+  description = "The initial installed password used - needed, over"
+  default = env("PKR_VAR_install_password")
+}
+
+variable "install_user" {
+  type        = string
+  default     = "installer"
+  description = "The initial user used to install stuff - needed"
+}
+
+variable "deploy_gui" {
+  type        = bool
+  default     = false
+  description = "Whether to deploy a Windows Server with or without a GUI"
+}
+
+locals {
+  deploy_gui            = var.deploy_gui
+  image_version = formatdate("YYYYMM.DD.HHmmss", timestamp())
+  image_os              = "windowsserver2022azure"
+  short                 = "lbd"
+  env                   = "prd"
+  loc                   = "uks"
+  location              = "uksouth"
+  gallery_name          = "gal${local.short}${local.loc}${local.env}vmss01"
+  gallery_rg_name       = "rg-${local.short}-${local.loc}-${local.env}-vmss"
+  managed_identity_name = "uid-${local.short}-${local.loc}-${local.env}-vmss-01"
+  image_name            = "AzDoWindows2022AzureEdition"
+  vnet_rg_name          = local.gallery_rg_name
+  vnet_name             = "vnet-${local.short}-${local.loc}-${local.env}-vmss-01"
+  subnet_name           = "subnet1"
+  use_public_ip         = true
+  key_vault_rg_name     = local.gallery_rg_name
+  key_vault_name        = "kv-${local.short}-${local.loc}-${local.env}-vmss-01"
+}
+
+###### Packer Variables ######
+
+// Uses the packer env inbuilt function - https://www.packer.io/docs/templates/hcl_templates/functions/contextual/env
+variable "client_id" {
+  type        = string
+  description = "The client id, passed as a PKR_VAR"
+  default = env("ARM_CLIENT_ID")
+}
+
+variable "client_secret" {
+  type        = string
+  sensitive   = true
+  description = "The client_secret, passed as a PKR_VAR"
+  default = env("ARM_CLIENT_SECRET")
+}
+
+variable "subscription_id" {
+  type        = string
+  description = "The gallery resource group name, passed as a PKR_VAR"
+  default = env("ARM_SUBSCRIPTION_ID")
+}
+
+variable "tenant_id" {
+  type        = string
+  description = "The gallery resource group name, passed as a PKR_VAR"
+  default = env("ARM_TENANT_ID")
+}
+
+####################################################################################################################
+
+// Begins Packer build Section
+source "azure-arm" "build" {
+
+  client_id                 = var.client_id
+  client_secret             = var.client_secret
+  subscription_id           = var.subscription_id
+  tenant_id                 = var.tenant_id
+  build_resource_group_name = local.gallery_rg_name
+  build_key_vault_name      = local.key_vault_name
+  os_type                   = "Windows"
+  image_publisher           = "MicrosoftWindowsServer"
+  image_offer               = "WindowsServer"
+  image_sku                 = local.deploy_gui == true ? "2022-datacenter-azure-edition-hotpatch" : "2022-datacenter-azure-edition-core"
+  vm_size        = "Standard_B2ms"
+  communicator   = "winrm"
+  winrm_insecure = "true"
+  winrm_use_ssl  = "true"
+  winrm_username = "packer"
+  winrm_timeout  = "15m"
+
+  user_assigned_managed_identities = [
+    "/subscriptions/${var.subscription_id}/resourcegroups/${local.gallery_rg_name}/providers/Microsoft.ManagedIdentity/userAssignedIdentities/${local.managed_identity_name}"
+  ]
+
+  virtual_network_name                = local.vnet_name
+  virtual_network_resource_group_name = local.vnet_rg_name
+  virtual_network_subnet_name         = local.subnet_name
+  private_virtual_network_with_public_ip = local.use_public_ip
+
+  // Name of Image which is created by Terraform
+  managed_image_name                = local.image_name
+  managed_image_resource_group_name = local.gallery_rg_name
+
+  // Shared image gallery is created by terraform in the pre-req step, as is the resource group.
+  shared_image_gallery_destination {
+    gallery_name   = local.gallery_name
+    image_name     = local.image_name
+    image_version  = local.image_version
+    resource_group = local.gallery_rg_name
+    subscription   = var.subscription_id
+    replication_regions = [
+      "uksouth"
+    ]
+  }
+}
+
+build {
+  sources = ["source.azure-arm.build"]
+
+  provisioner "powershell" {
+    inline = ["New-Item -Path ${var.image_folder} -ItemType Directory -Force"]
+  }
+
+  provisioner "file" {
+    destination = "${var.helper_script_folder}"
+    source      = "${path.root}/scripts/ImageHelpers"
+  }
+
+  provisioner "file" {
+    destination = "C:/"
+    source      = "${path.root}/post-generation"
+  }
+
+  provisioner "file" {
+    destination = "${var.image_folder}"
+    source      = "${path.root}/scripts/Tests"
+  }
+
+  provisioner "file" {
+    destination = "${var.image_folder}\\toolset.json"
+    source      = "${path.root}/toolsets/toolset.json"
+  }
+
+  provisioner "powershell" {
+    inline = [
+      "$password = ConvertTo-SecureString '${var.install_password}' -AsPlainText -Force",
+      "New-LocalUser -Name '${var.install_user}' -Password $password -PasswordNeverExpires -UserMayNotChangePassword",
+      "if ($?) { Add-LocalGroupMember -Group 'Administrators' -Member '${var.install_user}' } else { Write-Error 'User creation failed.' }",
+      "winrm set winrm/config/service/auth '@{Basic=\"true\"}'",
+      "winrm get winrm/config/service/auth"
+    ]
+  }
+
+  provisioner "powershell" {
+    inline = ["if (-not ((net localgroup Administrators) -contains '${var.install_user}')) { exit 1 }"]
+  }
+
+  provisioner "powershell" {
+    elevated_user     = var.install_user
+    elevated_password = var.install_password
+
+    environment_vars = [
+      "RUN_TASK=false"
+    ]
+    inline = [
+      "if ($env:RUN_TASK -eq 'true') {",
+      "  bcdedit.exe /set TESTSIGNING ON",
+      "} else {",
+      "  Write-Output 'DEPLOY_GUI is not true, skipping...'",
+      "}"
+    ]
+  }
+
+  provisioner "powershell" {
+    environment_vars = [
+      "IMAGE_VERSION=${local.image_version}",
+      "IMAGE_OS=${local.image_os}",
+      "AGENT_TOOLSDIRECTORY=${var.agent_tools_directory}",
+      "IMAGEDATA_FILE=${var.imagedata_file}",
+      "BUILD_WITH_GUI=${local.deploy_gui}"
+    ]
+    execution_policy = "unrestricted"
+    scripts = [
+      "${path.root}/scripts/Installers/Configure-Antivirus.ps1",
+      #       "${path.root}/scripts/Installers/Install-PowerShellModules.ps1",
+      "${path.root}/scripts/Installers/Install-Choco.ps1",
+      "${path.root}/scripts/Installers/Install-HardeningKitty.ps1",
+      "${path.root}/scripts/Installers/Initialize-VM.ps1",
+      "${path.root}/scripts/Installers/Update-ImageData.ps1",
+    ]
+  }
+
+  provisioner "file" {
+    source      = "scripts/HardeningKitty"
+    destination = "C:\\"
+  }
+
+  provisioner "powershell" {
+    inline = [
+      "Write-Output 'Checking if the CSV file exists at the expected path...'",
+      "if (Test-Path 'C:\\HardeningKitty\\lists\\finding_list_cis_microsoft_windows_server_2022_22h2_2.0.0_machine.csv') {",
+      "  Write-Output 'CSV file found: C:\\HardeningKitty\\lists\\finding_list_cis_microsoft_windows_server_2022_22h2_2.0.0_machine.csv'",
+      "} else {",
+      "  Write-Error 'CSV file not found: C:\\HardeningKitty\\lists\\finding_list_cis_microsoft_windows_server_2022_22h2_2.0.0_machine.csv'",
+      "  exit 1",
+      "}"
+    ]
+  }
+
+  provisioner "powershell" {
+    environment_vars = [
+      "HARDENING_KITTY_PATH=C:\\HardeningKitty",
+      "HARDENING_KITTY_FILES_TO_RUN=finding_list_cis_microsoft_windows_server_2022_22h2_2.0.0_machine.csv",
+      "IMAGE_OS=${local.image_os}",
+      "BUILD_WITH_GUI=${local.deploy_gui}"
+    ]
+    execution_policy = "unrestricted"
+    inline = [
+      "Write-Output 'Starting HardeningKitty...'",
+      "cd $env:HARDENING_KITTY_PATH",
+      "Invoke-HardeningKitty -Mode HailMary -Log -SkipRestorePoint -Report -FileFindingList \"$env:HARDENING_KITTY_PATH\\lists\\$env:HARDENING_KITTY_FILES_TO_RUN\""
+    ]
+  }
+
+
+
+  provisioner "windows-restart" {
+    restart_timeout = "30m"
+  }
+
+  provisioner "powershell" {
+    scripts = [
+      "${path.root}/scripts/Installers/Install-CommonUtils.ps1",
+    ]
+  }
+
+  provisioner "windows-restart" {
+    restart_timeout = "10m"
+  }
+
+  provisioner "powershell" {
+    scripts = [
+      "${path.root}/scripts/Installers/Install-RootCA.ps1",
+      "${path.root}/scripts/Installers/Disable-JITDebugger.ps1",
+      "${path.root}/scripts/Installers/Enable-DeveloperMode.ps1",
+    ]
+  }
+
+  provisioner "powershell" {
+    elevated_password = "${var.install_password}"
+    elevated_user     = "${var.install_user}"
+    scripts = ["${path.root}/scripts/Installers/Install-WindowsUpdates.ps1"]
+  }
+
+  provisioner "windows-restart" {
+    check_registry        = true
+    restart_check_command = "powershell -command \"& {if ((-not (Get-Process TiWorker.exe -ErrorAction SilentlyContinue)) -and (-not [System.Environment]::HasShutdownStarted) ) { Write-Output 'Restart complete' }}\""
+    restart_timeout       = "30m"
+  }
+
+  provisioner "powershell" {
+    pause_before = "2m0s"
+    scripts = [
+      "${path.root}/scripts/Installers/Wait-WindowsUpdatesForInstall.ps1",
+      "${path.root}/scripts/Tests/RunAll-Tests.ps1"
+    ]
+  }
+
+  provisioner "powershell" {
+    inline = [
+      "if (-not (Test-Path ${var.image_folder}\\Tests\\testResults.xml)) { throw '${var.image_folder}\\Tests\\testResults.xml not found' }"
+    ]
+  }
+
+  provisioner "powershell" {
+    environment_vars = ["INSTALL_USER=${var.install_user}"]
+    scripts = [
+      "${path.root}/scripts/Installers/Run-NGen.ps1",
+      "${path.root}/scripts/Installers/Finalize-VM.ps1"
+    ]
+    skip_clean = true
+  }
+
+  provisioner "windows-restart" {
+    restart_timeout = "10m"
+  }
+
+  provisioner "powershell" {
+    script = "${path.root}/sysprep.ps1"
+  }
+}